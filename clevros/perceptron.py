"""
Structured perceptron algorithm for learning CCG weights.
"""

from collections import Counter
import logging
import numpy as np

from clevros import chart

L = logging.getLogger(__name__)


def update_perceptron_batch(lexicon, data, learning_rate=0.1, parser=None):
  """
  Execute a batch perceptron weight update with the given training data.

  Args:
    lexicon: CCGLexicon with weights
    data: List of `(x, y)` tuples, where `x` is a list of string
      tokens and `y` is an LF string.
    learning_rate:

  Returns:
    l2 norm of total weight updates
  """

  if parser is None:
    parser = chart.WeightedCCGChartParser(lexicon)

  norm = 0.0
  for x, y in data:
    weighted_results = parser.parse(x, return_aux=True)

    max_result, max_score, _ = weighted_results[0]
    correct_result, correct_score = None, None

    for result, score, _ in weighted_results:
      root_token, _ = result.label()
      if str(root_token.semantics()) == y:
        correct_result, correct_score = result, score
        break
    else:
      raise ValueError("no valid parse derived")

    if correct_score < max_score:
      for result, sign in zip([correct_result, max_result], [1, -1]):
        for _, leaf_token in result.pos():
          delta = sign * learning_rate
          norm += delta ** 2
          leaf_token._weight += delta

  return norm


def update_perceptron_distant(lexicon, sentence, model, answer,
                              learning_rate=10, parser=None):
  if parser is None:
    parser = chart.WeightedCCGChartParser(lexicon,
                                          ruleset=chart.DefaultRuleSet)

  norm = 0.0
  weighted_results = parser.parse(sentence, return_aux=True)
  if not weighted_results:
    raise ValueError("No successful parses computed.")

  max_score, max_incorrect_score = -np.inf, -np.inf
  correct_results, incorrect_results = [], []

  L.debug("Desired answer: %s", answer)
  for result, score, _ in weighted_results:
    root_token, _ = result.label()
    try:
      if model.evaluate(root_token.semantics()) == answer:
<<<<<<< HEAD
        correct_results.append((score, result))
      else:
        raise ValueError()
    except:
      incorrect_results.append((score, result))
=======
        if score > max_score:
          max_score = score
          correct_results = [(score, result)]
        elif score == max_score:
          correct_results.append((score, result))
      else:
        raise ValueError()
    except:
      if score > max_incorrect_score:
        max_incorrect_score = score
        incorrect_results = [(score, result)]
      elif score == max_incorrect_score:
        incorrect_results.append((score, result))
>>>>>>> ac1f7a06
  else:
    if not correct_results:
      raise ValueError("No parses derived have the correct answer.")
    elif not incorrect_results:
      L.warning("No incorrect parses. Skipping update.")
      return weighted_results, 0.0

  # Sort results by descending parse score.
  correct_results = sorted(correct_results, key=lambda r: r[0], reverse=True)
  incorrect_results = sorted(incorrect_results, key=lambda r: r[0], reverse=True)

  # TODO margin?

  # Update to separate max-scoring parse from max-scoring correct parse if
  # necessary.
  positive_mass = 1 / len(correct_results)
  negative_mass = 1 / len(incorrect_results)

  token_deltas = Counter()
  observed_leaf_sequences = set()
  for results, delta in zip([correct_results, incorrect_results],
                             [positive_mass, -negative_mass]):
    for _, result in results:
      leaf_seq = tuple(leaf_token for _, leaf_token in result.pos())
      if leaf_seq not in observed_leaf_sequences:
        observed_leaf_sequences.add(leaf_seq)
        for leaf_token in leaf_seq:
          token_deltas[leaf_token] += delta

  for token, delta in token_deltas.items():
    delta *= learning_rate
    norm += delta ** 2

    L.info("Applying delta: %+.03f %s", delta, token)
    token._weight += delta

  return weighted_results, norm<|MERGE_RESOLUTION|>--- conflicted
+++ resolved
@@ -72,13 +72,6 @@
     root_token, _ = result.label()
     try:
       if model.evaluate(root_token.semantics()) == answer:
-<<<<<<< HEAD
-        correct_results.append((score, result))
-      else:
-        raise ValueError()
-    except:
-      incorrect_results.append((score, result))
-=======
         if score > max_score:
           max_score = score
           correct_results = [(score, result)]
@@ -92,7 +85,6 @@
         incorrect_results = [(score, result)]
       elif score == max_incorrect_score:
         incorrect_results.append((score, result))
->>>>>>> ac1f7a06
   else:
     if not correct_results:
       raise ValueError("No parses derived have the correct answer.")
